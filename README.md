--- conflicted
+++ resolved
@@ -18,10 +18,5 @@
 
 ## Wishlist
 
-<<<<<<< HEAD
-- A way to detect and not scan binary diffs
-- ~~Don't rescan diffs if already looked at in another branch~~
-=======
 - ~~A way to detect and not scan binary diffs~~
-- Don't rescan diffs if already looked at in another branch
->>>>>>> efe621fc
+- ~~Don't rescan diffs if already looked at in another branch~~