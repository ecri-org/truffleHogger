#!/usr/bin/env python
# -*- coding: utf-8 -*-

from __future__ import absolute_import
import shutil
import sys
import math
import datetime
import argparse
import uuid
import hashlib
import tempfile
import os
import re
import json
import stat
from git import Repo
from git import NULL_TREE
from truffleHogRegexes.regexChecks import regexes



def main():
    parser = argparse.ArgumentParser(description='Find secrets hidden in the depths of git.')
    parser.add_argument('--json', dest="output_json", action="store_true", help="Output in JSON")
    parser.add_argument("--regex", dest="do_regex", action="store_true", help="Enable high signal regex checks")
    parser.add_argument("--rules", dest="rules", help="Ignore default regexes and source from json list file")
    parser.add_argument("--entropy", dest="do_entropy", help="Enable entropy checks")
    parser.add_argument("--since_commit", dest="since_commit", help="Only scan from a given commit hash")
    parser.add_argument("--max_depth", dest="max_depth", help="The max commit depth to go back when searching for secrets")
<<<<<<< HEAD
    parser.add_argument("--branch", dest="branch", help="Name of the branch to be scanned")
=======
    parser.add_argument('-i', '--include_paths', type=argparse.FileType('r'), metavar='INCLUDE_PATHS_FILE',
                        help='File with regular expressions (one per line), at least one of which must match a Git '
                             'object path in order for it to be scanned; lines starting with "#" are treated as '
                             'comments and are ignored. If empty or not provided (default), all Git object paths are '
                             'included unless otherwise excluded via the --exclude_paths option.')
    parser.add_argument('-x', '--exclude_paths', type=argparse.FileType('r'), metavar='EXCLUDE_PATHS_FILE',
                        help='File with regular expressions (one per line), none of which may match a Git object path '
                             'in order for it to be scanned; lines starting with "#" are treated as comments and are '
                             'ignored. If empty or not provided (default), no Git object paths are excluded unless '
                             'effectively excluded via the --include_paths option.')
>>>>>>> 38dc61de
    parser.add_argument('git_url', type=str, help='URL for secret searching')
    parser.set_defaults(regex=False)
    parser.set_defaults(rules={})
    parser.set_defaults(max_depth=1000000)
    parser.set_defaults(since_commit=None)
    parser.set_defaults(entropy=True)
    parser.set_defaults(branch=None)
    args = parser.parse_args()
    rules = {}
    if args.rules:
        try:
            with open(args.rules, "r") as ruleFile:
                rules = json.loads(ruleFile.read())
                for rule in rules:
                    rules[rule] = re.compile(rules[rule])
        except (IOError, ValueError) as e:
            raise("Error reading rules file")
        for regex in dict(regexes):
            del regexes[regex]
        for regex in rules:
            regexes[regex] = rules[regex]
    do_entropy = str2bool(args.do_entropy)
<<<<<<< HEAD
    output = find_strings(args.git_url, args.since_commit, args.max_depth, args.output_json, args.do_regex, do_entropy, surpress_output=False, branch=args.branch)
=======

    # read & compile path inclusion/exclusion patterns
    path_inclusions = []
    path_exclusions = []
    if args.include_paths:
        for pattern in set(l[:-1].lstrip() for l in args.include_paths):
            if pattern and not pattern.startswith('#'):
                path_inclusions.append(re.compile(pattern))
    if args.exclude_paths:
        for pattern in set(l[:-1].lstrip() for l in args.exclude_paths):
            if pattern and not pattern.startswith('#'):
                path_exclusions.append(re.compile(pattern))

    output = find_strings(args.git_url, args.since_commit, args.max_depth, args.output_json, args.do_regex, do_entropy,
                          path_inclusions, path_exclusions)
>>>>>>> 38dc61de
    project_path = output["project_path"]
    shutil.rmtree(project_path, onerror=del_rw)
    if output["foundIssues"]:
        sys.exit(1)
    else:
        sys.exit(0)

def str2bool(v):
    if v == None:
        return True
    if v.lower() in ('yes', 'true', 't', 'y', '1'):
        return True
    elif v.lower() in ('no', 'false', 'f', 'n', '0'):
        return False
    else:
        raise argparse.ArgumentTypeError('Boolean value expected.')


BASE64_CHARS = "ABCDEFGHIJKLMNOPQRSTUVWXYZabcdefghijklmnopqrstuvwxyz0123456789+/="
HEX_CHARS = "1234567890abcdefABCDEF"

def del_rw(action, name, exc):
    os.chmod(name, stat.S_IWRITE)
    os.remove(name)

def shannon_entropy(data, iterator):
    """
    Borrowed from http://blog.dkbza.org/2007/05/scanning-data-for-entropy-anomalies.html
    """
    if not data:
        return 0
    entropy = 0
    for x in iterator:
        p_x = float(data.count(x))/len(data)
        if p_x > 0:
            entropy += - p_x*math.log(p_x, 2)
    return entropy


def get_strings_of_set(word, char_set, threshold=20):
    count = 0
    letters = ""
    strings = []
    for char in word:
        if char in char_set:
            letters += char
            count += 1
        else:
            if count > threshold:
                strings.append(letters)
            letters = ""
            count = 0
    if count > threshold:
        strings.append(letters)
    return strings

class bcolors:
    HEADER = '\033[95m'
    OKBLUE = '\033[94m'
    OKGREEN = '\033[92m'
    WARNING = '\033[93m'
    FAIL = '\033[91m'
    ENDC = '\033[0m'
    BOLD = '\033[1m'
    UNDERLINE = '\033[4m'

def clone_git_repo(git_url):
    project_path = tempfile.mkdtemp()
    Repo.clone_from(git_url, project_path)
    return project_path

def print_results(printJson, issue):
    commit_time = issue['date']
    branch_name = issue['branch']
    prev_commit = issue['commit']
    printableDiff = issue['printDiff']
    commitHash = issue['commitHash']
    reason = issue['reason']
    path = issue['path']

    if printJson:
        print(json.dumps(issue, sort_keys=True))
    else:
        print("~~~~~~~~~~~~~~~~~~~~~")
        reason = "{}Reason: {}{}".format(bcolors.OKGREEN, reason, bcolors.ENDC)
        print(reason)
        dateStr = "{}Date: {}{}".format(bcolors.OKGREEN, commit_time, bcolors.ENDC)
        print(dateStr)
        hashStr = "{}Hash: {}{}".format(bcolors.OKGREEN, commitHash, bcolors.ENDC)
        print(hashStr)
        filePath = "{}Filepath: {}{}".format(bcolors.OKGREEN, path, bcolors.ENDC)
        print(filePath)

        if sys.version_info >= (3, 0):
            branchStr = "{}Branch: {}{}".format(bcolors.OKGREEN, branch_name, bcolors.ENDC)
            print(branchStr)
            commitStr = "{}Commit: {}{}".format(bcolors.OKGREEN, prev_commit, bcolors.ENDC)
            print(commitStr)
            print(printableDiff)
        else:
            branchStr = "{}Branch: {}{}".format(bcolors.OKGREEN, branch_name.encode('utf-8'), bcolors.ENDC)
            print(branchStr)
            commitStr = "{}Commit: {}{}".format(bcolors.OKGREEN, prev_commit.encode('utf-8'), bcolors.ENDC)
            print(commitStr)
            print(printableDiff.encode('utf-8'))
        print("~~~~~~~~~~~~~~~~~~~~~")

def find_entropy(printableDiff, commit_time, branch_name, prev_commit, blob, commitHash):
    stringsFound = []
    lines = printableDiff.split("\n")
    for line in lines:
        for word in line.split():
            base64_strings = get_strings_of_set(word, BASE64_CHARS)
            hex_strings = get_strings_of_set(word, HEX_CHARS)
            for string in base64_strings:
                b64Entropy = shannon_entropy(string, BASE64_CHARS)
                if b64Entropy > 4.5:
                    stringsFound.append(string)
                    printableDiff = printableDiff.replace(string, bcolors.WARNING + string + bcolors.ENDC)
            for string in hex_strings:
                hexEntropy = shannon_entropy(string, HEX_CHARS)
                if hexEntropy > 3:
                    stringsFound.append(string)
                    printableDiff = printableDiff.replace(string, bcolors.WARNING + string + bcolors.ENDC)
    entropicDiff = None
    if len(stringsFound) > 0:
        entropicDiff = {}
        entropicDiff['date'] = commit_time
        entropicDiff['path'] = blob.b_path if blob.b_path else blob.a_path
        entropicDiff['branch'] = branch_name
        entropicDiff['commit'] = prev_commit.message
        entropicDiff['diff'] = blob.diff.decode('utf-8', errors='replace')
        entropicDiff['stringsFound'] = stringsFound
        entropicDiff['printDiff'] = printableDiff
        entropicDiff['commitHash'] = prev_commit.hexsha
        entropicDiff['reason'] = "High Entropy"
    return entropicDiff

def regex_check(printableDiff, commit_time, branch_name, prev_commit, blob, commitHash, custom_regexes={}):
    if custom_regexes:
        secret_regexes = custom_regexes
    else:
        secret_regexes = regexes
    regex_matches = []
    for key in secret_regexes:
        found_strings = secret_regexes[key].findall(printableDiff)
        for found_string in found_strings:
            found_diff = printableDiff.replace(printableDiff, bcolors.WARNING + found_string + bcolors.ENDC)
        if found_strings:
            foundRegex = {}
            foundRegex['date'] = commit_time
            foundRegex['path'] = blob.b_path if blob.b_path else blob.a_path
            foundRegex['branch'] = branch_name
            foundRegex['commit'] = prev_commit.message
            foundRegex['diff'] = blob.diff.decode('utf-8', errors='replace')
            foundRegex['stringsFound'] = found_strings
            foundRegex['printDiff'] = found_diff
            foundRegex['reason'] = key
            foundRegex['commitHash'] = prev_commit.hexsha
            regex_matches.append(foundRegex)
    return regex_matches

def diff_worker(diff, curr_commit, prev_commit, branch_name, commitHash, custom_regexes, do_entropy, do_regex, printJson, surpress_output):
    issues = []
    for blob in diff:
        printableDiff = blob.diff.decode('utf-8', errors='replace')
        if printableDiff.startswith("Binary files"):
            continue
        commit_time =  datetime.datetime.fromtimestamp(prev_commit.committed_date).strftime('%Y-%m-%d %H:%M:%S')
        foundIssues = []
        if do_entropy:
            entropicDiff = find_entropy(printableDiff, commit_time, branch_name, prev_commit, blob, commitHash)
            if entropicDiff:
                foundIssues.append(entropicDiff)
        if do_regex:
            found_regexes = regex_check(printableDiff, commit_time, branch_name, prev_commit, blob, commitHash, custom_regexes)
            foundIssues += found_regexes
        if not surpress_output:
            for foundIssue in foundIssues:
                print_results(printJson, foundIssue)
        issues += foundIssues
    return issues

<<<<<<< HEAD
def handle_results(output, output_dir, foundIssues):
    for foundIssue in foundIssues:
        result_path = os.path.join(output_dir, str(uuid.uuid4()))
        with open(result_path, "w+") as result_file:
            result_file.write(json.dumps(foundIssue))
        output["foundIssues"].append(result_path)
    return output

def find_strings(git_url, since_commit=None, max_depth=1000000, printJson=False, do_regex=False, do_entropy=True, surpress_output=True, custom_regexes={}, branch=None):
=======
def path_included(blob, include_patterns=None, exclude_patterns=None):
    """Check if the diff blob object should included in analysis.

    If defined and non-empty, `include_patterns` has precedence over `exclude_patterns`, such that a blob that is not
    matched by any of the defined `include_patterns` will be excluded, even when it is not matched by any of the defined
    `exclude_patterns`. If either `include_patterns` or `exclude_patterns` are undefined or empty, they will have no
    effect, respectively. All blobs are included by this function when called with default arguments.

    :param blob: a Git diff blob object
    :param include_patterns: iterable of compiled regular expression objects; when non-empty, at least one pattern must
     match the blob object for it to be included; if empty or None, all blobs are included, unless excluded via
     `exclude_patterns`
    :param exclude_patterns: iterable of compiled regular expression objects; when non-empty, _none_ of the patterns may
     match the blob object for it to be included; if empty or None, no blobs are excluded if not otherwise
     excluded via `include_patterns`
    :return: False if the blob is _not_ matched by `include_patterns` (when provided) or if it is matched by
    `exclude_patterns` (when provided), otherwise returns True
    """
    path = blob.b_path if blob.b_path else blob.a_path
    if include_patterns and not any(p.match(path) for p in include_patterns):
        return False
    if exclude_patterns and any(p.match(path) for p in exclude_patterns):
        return False
    return True


def find_strings(git_url, since_commit=None, max_depth=None, printJson=False, do_regex=False, do_entropy=True,
                 path_inclusions=None, path_exclusions=None):
>>>>>>> 38dc61de
    output = {"foundIssues": []}
    project_path = clone_git_repo(git_url)
    repo = Repo(project_path)
    already_searched = set()
    output_dir = tempfile.mkdtemp()

    if branch:
        branches = repo.remotes.origin.fetch(branch)
    else:
        branches = repo.remotes.origin.fetch()

    for remote_branch in branches:
        since_commit_reached = False
        branch_name = remote_branch.name
        prev_commit = None
        for curr_commit in repo.iter_commits(branch_name, max_count=max_depth):
            commitHash = curr_commit.hexsha
            if commitHash == since_commit:
                since_commit_reached = True
            if since_commit and since_commit_reached:
                prev_commit = curr_commit
                continue
            # if not prev_commit, then curr_commit is the newest commit. And we have nothing to diff with.
            # But we will diff the first commit with NULL_TREE here to check the oldest code.
            # In this way, no commit will be missed.
            diff_hash = hashlib.md5((str(prev_commit) + str(curr_commit)).encode('utf-8')).digest()
            if not prev_commit:
                prev_commit = curr_commit
                continue
            elif diff_hash in already_searched:
                prev_commit = curr_commit
                continue
            else:
                diff = prev_commit.diff(curr_commit, create_patch=True)
<<<<<<< HEAD
            # avoid searching the same diffs
            already_searched.add(diff_hash)
            foundIssues = diff_worker(diff, curr_commit, prev_commit, branch_name, commitHash, custom_regexes, do_entropy, do_regex, printJson, surpress_output)
            output = handle_results(output, output_dir, foundIssues)
=======
                for blob in diff:
                    printableDiff = blob.diff.decode('utf-8', errors='replace')
                    if printableDiff.startswith("Binary files"):
                        continue
                    if not path_included(blob, path_inclusions, path_exclusions):
                        continue
                    commit_time = datetime.datetime.fromtimestamp(prev_commit.committed_date).strftime('%Y-%m-%d %H:%M:%S')
                    foundIssues = []
                    if do_entropy:
                        entropicDiff = find_entropy(printableDiff, commit_time, branch_name, prev_commit, blob, commitHash)
                        if entropicDiff:
                            foundIssues.append(entropicDiff)
                    if do_regex:
                        found_regexes = regex_check(printableDiff, commit_time, branch_name, prev_commit, blob, commitHash)
                        foundIssues += found_regexes
                    for foundIssue in foundIssues:
                        print_results(printJson, foundIssue)
                    output["foundIssues"] += foundIssues

>>>>>>> 38dc61de
            prev_commit = curr_commit
        # Handling the first commit
        diff = curr_commit.diff(NULL_TREE, create_patch=True)
        foundIssues = diff_worker(diff, curr_commit, prev_commit, branch_name, commitHash, custom_regexes, do_entropy, do_regex, printJson, surpress_output)
        output = handle_results(output, output_dir, foundIssues)
    output["project_path"] = project_path
    output["clone_uri"] = git_url
    output["issues_path"] = output_dir
    return output

def clean_up(output):
    project_path = output.get("project_path", None)
    if project_path and os.path.isdir(project_path):
        shutil.rmtree(output["project_path"])
    issues_path = output.get("issues_path", None)
    if issues_path and os.path.isdir(issues_path):
        shutil.rmtree(output["issues_path"])

if __name__ == "__main__":
    main()<|MERGE_RESOLUTION|>--- conflicted
+++ resolved
@@ -28,9 +28,7 @@
     parser.add_argument("--entropy", dest="do_entropy", help="Enable entropy checks")
     parser.add_argument("--since_commit", dest="since_commit", help="Only scan from a given commit hash")
     parser.add_argument("--max_depth", dest="max_depth", help="The max commit depth to go back when searching for secrets")
-<<<<<<< HEAD
     parser.add_argument("--branch", dest="branch", help="Name of the branch to be scanned")
-=======
     parser.add_argument('-i', '--include_paths', type=argparse.FileType('r'), metavar='INCLUDE_PATHS_FILE',
                         help='File with regular expressions (one per line), at least one of which must match a Git '
                              'object path in order for it to be scanned; lines starting with "#" are treated as '
@@ -41,7 +39,6 @@
                              'in order for it to be scanned; lines starting with "#" are treated as comments and are '
                              'ignored. If empty or not provided (default), no Git object paths are excluded unless '
                              'effectively excluded via the --include_paths option.')
->>>>>>> 38dc61de
     parser.add_argument('git_url', type=str, help='URL for secret searching')
     parser.set_defaults(regex=False)
     parser.set_defaults(rules={})
@@ -64,9 +61,6 @@
         for regex in rules:
             regexes[regex] = rules[regex]
     do_entropy = str2bool(args.do_entropy)
-<<<<<<< HEAD
-    output = find_strings(args.git_url, args.since_commit, args.max_depth, args.output_json, args.do_regex, do_entropy, surpress_output=False, branch=args.branch)
-=======
 
     # read & compile path inclusion/exclusion patterns
     path_inclusions = []
@@ -81,8 +75,7 @@
                 path_exclusions.append(re.compile(pattern))
 
     output = find_strings(args.git_url, args.since_commit, args.max_depth, args.output_json, args.do_regex, do_entropy,
-                          path_inclusions, path_exclusions)
->>>>>>> 38dc61de
+            surpress_output=False, branch=args.branch, path_inclusions=path_inclusions, path_exclusions=path_exclusions)
     project_path = output["project_path"]
     shutil.rmtree(project_path, onerror=del_rw)
     if output["foundIssues"]:
@@ -245,11 +238,13 @@
             regex_matches.append(foundRegex)
     return regex_matches
 
-def diff_worker(diff, curr_commit, prev_commit, branch_name, commitHash, custom_regexes, do_entropy, do_regex, printJson, surpress_output):
+def diff_worker(diff, curr_commit, prev_commit, branch_name, commitHash, custom_regexes, do_entropy, do_regex, printJson, surpress_output, path_inclusions, path_exclusions):
     issues = []
     for blob in diff:
         printableDiff = blob.diff.decode('utf-8', errors='replace')
         if printableDiff.startswith("Binary files"):
+            continue
+        if not path_included(blob, path_inclusions, path_exclusions):
             continue
         commit_time =  datetime.datetime.fromtimestamp(prev_commit.committed_date).strftime('%Y-%m-%d %H:%M:%S')
         foundIssues = []
@@ -266,7 +261,6 @@
         issues += foundIssues
     return issues
 
-<<<<<<< HEAD
 def handle_results(output, output_dir, foundIssues):
     for foundIssue in foundIssues:
         result_path = os.path.join(output_dir, str(uuid.uuid4()))
@@ -275,8 +269,6 @@
         output["foundIssues"].append(result_path)
     return output
 
-def find_strings(git_url, since_commit=None, max_depth=1000000, printJson=False, do_regex=False, do_entropy=True, surpress_output=True, custom_regexes={}, branch=None):
-=======
 def path_included(blob, include_patterns=None, exclude_patterns=None):
     """Check if the diff blob object should included in analysis.
 
@@ -303,9 +295,8 @@
     return True
 
 
-def find_strings(git_url, since_commit=None, max_depth=None, printJson=False, do_regex=False, do_entropy=True,
-                 path_inclusions=None, path_exclusions=None):
->>>>>>> 38dc61de
+def find_strings(git_url, since_commit=None, max_depth=1000000, printJson=False, do_regex=False, do_entropy=True, surpress_output=True,
+                custom_regexes={}, branch=None, path_inclusions=None, path_exclusions=None):
     output = {"foundIssues": []}
     project_path = clone_git_repo(git_url)
     repo = Repo(project_path)
@@ -340,36 +331,14 @@
                 continue
             else:
                 diff = prev_commit.diff(curr_commit, create_patch=True)
-<<<<<<< HEAD
             # avoid searching the same diffs
             already_searched.add(diff_hash)
-            foundIssues = diff_worker(diff, curr_commit, prev_commit, branch_name, commitHash, custom_regexes, do_entropy, do_regex, printJson, surpress_output)
+            foundIssues = diff_worker(diff, curr_commit, prev_commit, branch_name, commitHash, custom_regexes, do_entropy, do_regex, printJson, surpress_output, path_inclusions, path_exclusions)
             output = handle_results(output, output_dir, foundIssues)
-=======
-                for blob in diff:
-                    printableDiff = blob.diff.decode('utf-8', errors='replace')
-                    if printableDiff.startswith("Binary files"):
-                        continue
-                    if not path_included(blob, path_inclusions, path_exclusions):
-                        continue
-                    commit_time = datetime.datetime.fromtimestamp(prev_commit.committed_date).strftime('%Y-%m-%d %H:%M:%S')
-                    foundIssues = []
-                    if do_entropy:
-                        entropicDiff = find_entropy(printableDiff, commit_time, branch_name, prev_commit, blob, commitHash)
-                        if entropicDiff:
-                            foundIssues.append(entropicDiff)
-                    if do_regex:
-                        found_regexes = regex_check(printableDiff, commit_time, branch_name, prev_commit, blob, commitHash)
-                        foundIssues += found_regexes
-                    for foundIssue in foundIssues:
-                        print_results(printJson, foundIssue)
-                    output["foundIssues"] += foundIssues
-
->>>>>>> 38dc61de
             prev_commit = curr_commit
         # Handling the first commit
         diff = curr_commit.diff(NULL_TREE, create_patch=True)
-        foundIssues = diff_worker(diff, curr_commit, prev_commit, branch_name, commitHash, custom_regexes, do_entropy, do_regex, printJson, surpress_output)
+        foundIssues = diff_worker(diff, curr_commit, prev_commit, branch_name, commitHash, custom_regexes, do_entropy, do_regex, printJson, surpress_output, path_inclusions, path_exclusions)
         output = handle_results(output, output_dir, foundIssues)
     output["project_path"] = project_path
     output["clone_uri"] = git_url
